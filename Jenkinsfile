--- conflicted
+++ resolved
@@ -10,11 +10,7 @@
     stages {
         stage("CI: Checkout") {
             steps {
-<<<<<<< HEAD
-                git branch: 'be',
-=======
-                git branch: 'fe',
->>>>>>> 9fdd0b96
+                git branch: 'develop',
                     url: 'https://lab.ssafy.com/s11-bigdata-dist-sub1/S11P21E104.git',
                     credentialsId: "ootd"
             }
@@ -190,10 +186,6 @@
             }
         }// end Deploy Docker Container with docker compose
     }
-<<<<<<< HEAD
-
-=======
->>>>>>> 9fdd0b96
     post{
         success {
         	script {
@@ -240,20 +232,11 @@
     return changedServices
 }
 
-<<<<<<< HEAD
-//fe
-def getChangedFe(){
-    // if(sh(script: "git diff --name-only HEAD~1 HEAD | grep 'fe' || true", returnStdout: true).trim()){
-    //     return true
-    // }
-    // return false;
-=======
 
 //fe
 def getChangedFe(){
     if(sh(script: "git diff --name-only HEAD~1 HEAD | grep 'fe' || true", returnStdout: true).trim()){
         return true
     }
->>>>>>> 9fdd0b96
     return false;
 }