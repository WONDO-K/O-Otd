--- conflicted
+++ resolved
@@ -19,10 +19,7 @@
     "react-native": "0.75.2",
     "react-native-gesture-handler": "^2.19.0",
     "react-native-image-picker": "^7.1.2",
-<<<<<<< HEAD
-=======
     "react-native-linear-gradient": "^2.8.3",
->>>>>>> d59887f7
     "react-native-safe-area-context": "^4.11.0",
     "react-native-screens": "^3.34.0",
     "react-native-splash-screen": "^3.3.0",
