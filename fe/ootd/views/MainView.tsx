--- conflicted
+++ resolved
@@ -18,11 +18,7 @@
 import WishFullIcon from '../assets/Icons/WishFull_Icon.svg';
 import WishIcon from '../assets/Icons/Wish_Icon.svg';
 import { useLoginStore } from '../stores/LoginStore';
-<<<<<<< HEAD
 import { ContentBoldText } from '../components/CustomTexts';
-=======
-import CategoryContext from '../components/CategoryContext'; // Context 가져오기
->>>>>>> 2bb3382d
 
 // HeaderComponent는 Carousel과 CategoryButtons를 포함
 const HeaderComponent = React.memo(({ openModal }) => (
@@ -57,8 +53,8 @@
   useEffect(() => {
     setHasMore(true); 
     setCurrentPage(1);
-    fetchGallery(category, true);
-  }, [category]);
+    fetchGallery(searchType, true);
+  }, [searchType]);
 
   const getTypeText = (type: string) => {
     switch (type) {
@@ -274,7 +270,6 @@
             }}
             style={styles.flatList} // FlatList에 flex:1 적용
           />
-<<<<<<< HEAD
         )}
         <Modal
           visible={isModalVisible}
@@ -322,39 +317,6 @@
           )}
         </Modal>
       </View>
-=======
-
-          {/* 모달 */}
-          <Modal
-            visible={isModalVisible}
-            transparent={true}
-            animationType="fade"
-            onRequestClose={closeModal}
-          >
-            <TouchableWithoutFeedback onPress={closeModal}>
-              <View style={styles.modalContainer}>
-                {selectedImage && (
-                  <View style={styles.fixedModalContent}>
-                    <Image
-                      source={{ uri: selectedImage.imageUrl }}
-                      style={styles.fixedModalImage}
-                      resizeMode="contain"
-                    />
-                    <TouchableOpacity style={styles.modalBookmarkIcon} onPress={() => toggleBookmark(selectedImage.imageId)}>
-                      {bookmarked[selectedImage.imageId] ? (
-                        <WishFullIcon width={30} height={40} />
-                      ) : (
-                        <WishIcon width={30} height={40} fill="white" />
-                      )}
-                    </TouchableOpacity>
-                  </View>
-                )}
-              </View>
-            </TouchableWithoutFeedback>
-          </Modal>
-        </View>
-      </CategoryContext.Provider>
->>>>>>> 2bb3382d
     </ImageBackground>
   );
 }
