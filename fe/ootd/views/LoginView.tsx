--- conflicted
+++ resolved
@@ -94,22 +94,13 @@
         },
         {
           headers: {
-<<<<<<< HEAD
-            accessToken: accessToken,
-            userId: userId,
-=======
             "Authorization": accessToken,
             "Content-Type": "application/json",
             "X-User-ID" : userId,
->>>>>>> 83f6cb94
           },
         }
       );
       setIsSuccess(true);
-<<<<<<< HEAD
-      navigateToMainView(); // 닉네임 설정 후 메인 뷰로 이동
-=======
->>>>>>> 83f6cb94
     } catch (error) {
       console.error('닉네임 설정 중 오류 발생:', error);
       setErrorMessage('* 닉네임 설정에 실패했습니다.');
