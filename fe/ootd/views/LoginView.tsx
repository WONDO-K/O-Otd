--- conflicted
+++ resolved
@@ -48,14 +48,8 @@
     try {
       const response = await axios.get(`${API_URL}/user/auth/kakao-login?code=${code}`);
 
-<<<<<<< HEAD
-      console.log('!!!!!!!!!!!!!!!!!!!데이타',response.data);
-
       if (response.data.existed === true) {
 
-=======
-      if (response.data.existed) {
->>>>>>> 22675a60
         // 토큰 저장
         await setAccessToken(response.data.accessToken); // accessToken 설정
         await setRefreshToken(response.data.refreshToken); // refreshToken 설정
