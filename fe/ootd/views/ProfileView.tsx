import React, { useState, useEffect } from 'react';
import {
  StyleSheet,
  Text,
  View,
  Image,
  ImageBackground,
  FlatList,
  TouchableOpacity,
  ScrollView,
} from 'react-native';
import { useNavigation, useRoute } from '@react-navigation/native';
<<<<<<< HEAD
=======
import useAIStore from '../stores/AIStore';
import { useLoginStore } from '../stores/LoginStore';
import axios from 'axios';

import WishFullIcon from '../assets/Icons/WishFull_Icon.svg';
>>>>>>> 5b290ef3
import WishIcon from '../assets/Icons/Wish_Icon.svg';
import PencilIcon from '../assets/Icons/Pencil_Icon.svg';
import MyFashionIcon from '../assets/Icons/MyFashion_Icon.svg';
import BattleIcon from '../assets/Icons/Battle_Icon.svg';
import LinearGradient from 'react-native-linear-gradient';
import { ContentBoldText } from '../components/CustomTexts';

// 메인 페이지
function ProfileView(): React.JSX.Element {
  const navigation = useNavigation();
  const route = useRoute();

  const { accessToken } = useLoginStore();

  const [myFashion, setMyFashion] = useState([]);
  const [bookmarked, setBookmarked] = useState({});
  const [selectedCategory, setSelectedCategory] = useState('마이 패션');
  const [selectedSort, setSelectedSort] = useState('최신순');
  const [pictureList, setPictureList] = useState([]);
  const [nickname, setNickname] = useState(null);

  const selectCategory = (category: string) => {
    setSelectedCategory(category);
    setSelectedSort('최신순');
  };
  const selectSort = (sort: string) => {
      setSelectedSort(sort);
  };

  // API에서 nickname 가져오는 로직
  const getNickname = async () => {
    try {
      const response = await axios.get('https://j11e104.p.ssafy.io/user/myInfo');

      setNickname(response.data.nickname);  // nickname만 상태에 저장
    } catch (error) {
      console.error('Error nickname:', error);
    }
  };

  useEffect(() => {
    getNickname();  // 컴포넌트가 마운트될 때 nickname 가져오기
  }, []);

const getPictureList = (category: string, sort: string) => {
  if (category === '마이 패션') {
      const data = {
          "myFashionList": [
              {
                "wardrobeId": 1,
                "createdAt": "2024-09-25T00:00:00",
                "ImageUrl": "https://placekitten.com/200/300",
                "wardrobeBattle": 3,
                "wardrobeWin": 2,
              },
              {
                "wardrobeId": 2,
                "createdAt": "2024-09-20T00:00:00",
                "imageUrl": "https://picsum.photos/400/400",
                "wardrobeBattle": 2,
                "wardrobeWin": 1,
              }
          ],
      }

      setPictureList(data.myFashionList);
  } else if (category === '마이 갤러리') {
      const data = {
          "myGalleryList": [
              {
                "clotheId": 2,
                "likeAt": "2024-09-22T00:00:00",
                "imageUrl": "https://picsum.photos/200/300",
                "totalPick": 43,
                "monthlyPick": 15,
                "weeklyPick": 3,
              },
              {
                "clotheId": 2,
                "likeAt": "2024-09-24T00:00:00",
                "imageUrl": "https://placedog.net/500",
                "totalPick": 46,
                "monthlyPick": 14,
                "weeklyPick": 13,
              }
          ]
      }
      setPictureList(data.myGalleryList)
    } else if(category === '마이 문철') {
      const data = {
        "myBattleList": [
            {
                "battleId": 1,
                "title": "Summer Fashion Battle",
                "participantCount": 2,
                "status": "IN_PROGRESS",
                "startedAt": "2024-09-25T01:00:00",
                "leftImage": "https://placekitten.com/200/300",
                "rightImage": "https://placedog.net/500",
                "myPick": null,
                "leftName": "악질유저기무동현",
                "rightName": "분탕장인손우혁"
            },
            {
                "battleId": 3,
                "title": "Autumn Collection Showdown",
                "participantCount": 2,
                "status": "IN_PROGRESS",
                "startedAt": "2024-09-25T00:00:00",
                "leftImage": "https://picsum.photos/400/400",
                "rightImage": "https://picsum.photos/200/300",
                "myPick": "left",
                "leftName": "유저네임3",
                "rightName": "유저네임4"
            }
        ],
      }
      setPictureList(data.myBattleList);
    };
  };

  const toggleBookmark = (id) => {
    setBookmarked((prevState) => ({
      ...prevState,
      [id]: !prevState[id],  // 북마크 상태를 토글
    }));
  };

  // useEffect(() => {
  //   getMyFashion();  // 컴포넌트가 마운트될 때 데이터 가져오기
  // }, []);

  return (
    <ImageBackground
      source={require('../assets/Images/bg_img.jpg')} // 배경 이미지 경로
      style={styles.background} // 배경 스타일 설정
    >
      <ScrollView contentContainerStyle={styles.scrollContainer}>
      <View style={styles.container}>
        <TouchableOpacity style={styles.nicknameBox}>
<<<<<<< HEAD
          <ContentBoldText style={styles.nickname}>신주쿠헌옷수거함지배자</ContentBoldText>
=======
          <Text style={styles.nickname}>{nickname || 'Loading...'}</Text>
>>>>>>> 5b290ef3
          <PencilIcon width={30} height={30} style={styles.pencil} />
        </TouchableOpacity>

        <View style={styles.profileCategory}>
          <View style={styles.iconContainer}>
            <TouchableOpacity
              style={styles.profileCategoryButton}
              onPress={() => selectCategory('마이 패션')}
            >
              <View
                style={[
                  styles.iconWrapper,
                ]}
              >
                <MyFashionIcon
                  fill={selectedCategory === '마이 패션' ? 'white' : '#949494'}
                  width={30}
                  height={30}
                />
                {selectedCategory === '마이 패션' &&
                  <LinearGradient
                    style={{
                      width: '63%',
                      alignSelf : 'center',
                      height: 3,
                    }}
                    colors={['rgba(255, 255, 255, 0)', 'rgba(255, 255, 255, 0.65)', 'rgba(255, 255, 255, 0)']}
                    start={{ x: 0, y: 0 }}
                    end={{ x: 1, y: 0 }}
                  />
                }
              </View>
            </TouchableOpacity>
          </View>

          <View style={styles.iconContainer}>
            <TouchableOpacity
              style={styles.profileCategoryButton}
              onPress={() => selectCategory('마이 갤러리')}
            >
              <View
                style={[
                  styles.iconWrapper,
                ]}
              >
                <WishIcon
                  fill={selectedCategory === '마이 갤러리' ? 'white' : '#949494'}
                  width={30}
                  height={30}
                />
                {selectedCategory === '마이 갤러리' &&
                  <LinearGradient
                    style={{
                      width: '63%',
                      alignSelf : 'center',
                      height: 3,
                    }}
                    colors={['rgba(255, 255, 255, 0)', 'rgba(255, 255, 255, 0.65)', 'rgba(255, 255, 255, 0)']}
                    start={{ x: 0, y: 0 }}
                    end={{ x: 1, y: 0 }}
                  />
                }
              </View>
            </TouchableOpacity>
          </View>

          <View style={styles.iconContainer}>
            <TouchableOpacity
              style={styles.profileCategoryButton}
              onPress={() => selectCategory('마이 문철')}
            >
              <View
                style={[
                  styles.iconWrapper,
                ]}
              >
                <BattleIcon
                  fill={selectedCategory === '마이 문철' ? 'white' : '#949494'}
                  width={30}
                  height={30}
                />
                {selectedCategory === '마이 문철' &&
                  <LinearGradient
                    style={{
                      width: '63%',
                      alignSelf : 'center',
                      height: 3,
                    }}
                    colors={['rgba(255, 255, 255, 0)', 'rgba(255, 255, 255, 0.65)', 'rgba(255, 255, 255, 0)']}
                    start={{ x: 0, y: 0 }}
                    end={{ x: 1, y: 0 }}
                  />
                }
              </View>
            </TouchableOpacity>
          </View>
        </View>
      <View style={styles.profileSort}>
      {selectedCategory === '마이 패션' && ['최신순', '출전 수', '승리 수'].map((sort) => (
        <TouchableOpacity
          key={sort}
          style={[
            styles.profileSortButton,
            {
              borderWidth: selectedSort === sort ? 2 : 0,
            },
          ]}
          onPress={() => selectSort(sort)}
        >
          <ContentBoldText style={styles.profileSortButtonText}>{sort}</ContentBoldText>
        </TouchableOpacity>
      ))}

      {selectedCategory === '마이 갤러리' && ['최신순', '인기순'].map((sort) => (
        <TouchableOpacity
          key={sort}
          style={[
            styles.profileSortButton,
            {
              borderWidth: selectedSort === sort ? 2 : 0,
            },
          ]}
          onPress={() => selectSort(sort)}
        >
          <ContentBoldText style={styles.profileSortButtonText}>{sort}</ContentBoldText>
        </TouchableOpacity>
      ))}

      {selectedCategory === '마이 문철' && ['최신순', '투표 수'].map((sort) => (
        <TouchableOpacity
          key={sort}
          style={[
            styles.profileSortButton,
            {
              borderWidth: selectedSort === sort ? 2 : 0,
            },
          ]}
          onPress={() => selectSort(sort)}
        >
          <ContentBoldText style={styles.profileSortButtonText}>{sort}</ContentBoldText>
        </TouchableOpacity>
        ))}
      </View>
    </View>

      </ScrollView>
    </ImageBackground>
  );
}

const styles = StyleSheet.create({
  container: {
    display: 'flex',
    flexDirection: 'column',
    resizeMode: 'cover',
    alignItems: 'center',
    flex: 1,
  },
  background: {
    flex: 1,
    resizeMode: 'cover', // 배경 이미지를 뷰에 맞게 조정
  },
  scrollContainer: {
    flexGrow: 1,  // ScrollView의 내용이 화면을 넘어가도 스크롤 가능하도록 설정
    justifyContent: 'flex-start',
  },
  nicknameBox: {
    display: 'flex',
    flexDirection: 'row',
    marginTop: 20,
    marginBottom: 20,
    alignItems: 'center',
    justifyContent: 'center',
    width: '100%',
    height: 100,
  },
  nickname: {
    fontSize: 35,
    textAlign: 'center',
    color: '#ffffff',
  },
  pencil: {
    marginLeft: 10,
    marginTop: 7,
  },
  title: {
    fontSize: 40,
    textAlign: 'center',
    color: '#ffffff',
    marginTop: 20,
  },
  notificationItem: {
    width: '50%',
    height: 300,
  },
  notificationImage: {
    width: '100%',
    height: '100%',
    justifyContent: 'flex-end',
  },
  bookmarkIcon: {
    position: 'absolute',
    right: 10,
    bottom: 10,
  },
  icon: {
    width: 30,
    height: 30,
  },
  line: {
    borderBottomColor: 'white', // 선 색상
    borderBottomWidth: 2, // 선 두께
    width: '100%', // 선의 길이를 부모의 너비로 설정
    marginTop: 10,
  },
  profileCategoryButton:{
      width: "90%",
      height: 40,
      justifyContent: 'center',
      alignItems: 'center',
  },
  profileCategoryButtonText:{
      color: 'black',
      fontSize: 20,
      fontWeight: 'bold',
      textAlign: 'center',
  },
  profileSort: {
    width: "100%",
    display: 'flex',
    flexDirection: 'row',
    justifyContent : 'flex-start',
    paddingLeft: 5,
  },
  profileSortButton: {
    marginTop: 15,
    marginBottom: 5,
    marginHorizontal: 5,
    borderRadius: 22,
    borderColor: 'white',
    width: 70,
    height: 37,
    display: 'flex',
    justifyContent: 'center',
    alignItems: 'center',
  },
  profileSortButtonText: {
      fontSize: 16,
      color: 'white',
      textAlign: 'center',
      marginBottom: 2,
  },
  switchText: {
      color: 'white',
  },
  profileCategory: {
    display: 'flex',
    flexDirection: 'row',
    justifyContent: 'space-around',
    alignItems: 'center',
    width: '100%',
    height: 40,
    marginBottom: 5,
    paddingBottom: 7,
    borderBottomWidth: 1,
    borderColor: 'gray',
  },
  iconContainer: {
    flex: 1,  // 아이콘을 3등분하기 위한 설정
    alignItems: 'center',
  },
  iconWrapper: {
    padding: 5,
    width: '100%',
    height: 60,
    alignItems: 'center',
    justifyContent: 'space-between',
    marginBottom: 3,
  },
});

export default ProfileView;<|MERGE_RESOLUTION|>--- conflicted
+++ resolved
@@ -10,14 +10,11 @@
   ScrollView,
 } from 'react-native';
 import { useNavigation, useRoute } from '@react-navigation/native';
-<<<<<<< HEAD
-=======
 import useAIStore from '../stores/AIStore';
 import { useLoginStore } from '../stores/LoginStore';
 import axios from 'axios';
 
 import WishFullIcon from '../assets/Icons/WishFull_Icon.svg';
->>>>>>> 5b290ef3
 import WishIcon from '../assets/Icons/Wish_Icon.svg';
 import PencilIcon from '../assets/Icons/Pencil_Icon.svg';
 import MyFashionIcon from '../assets/Icons/MyFashion_Icon.svg';
@@ -158,11 +155,7 @@
       <ScrollView contentContainerStyle={styles.scrollContainer}>
       <View style={styles.container}>
         <TouchableOpacity style={styles.nicknameBox}>
-<<<<<<< HEAD
-          <ContentBoldText style={styles.nickname}>신주쿠헌옷수거함지배자</ContentBoldText>
-=======
           <Text style={styles.nickname}>{nickname || 'Loading...'}</Text>
->>>>>>> 5b290ef3
           <PencilIcon width={30} height={30} style={styles.pencil} />
         </TouchableOpacity>
 
