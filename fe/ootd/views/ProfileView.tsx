--- conflicted
+++ resolved
@@ -275,7 +275,6 @@
             <PencilIcon width={30} height={30} style={styles.pencil} />
           </TouchableOpacity>
 
-<<<<<<< HEAD
           {/* 모달 구현 */}
           <Modal
             animationType="slide"
@@ -326,18 +325,6 @@
               <TouchableOpacity
                 style={styles.profileCategoryButton}
                 onPress={() => selectCategory('마이 패션')}
-=======
-        <View style={styles.profileCategory}>
-          <View style={styles.iconContainer}>
-            <TouchableOpacity
-              style={styles.profileCategoryButton}
-              onPress={() => selectCategory('마이 패션')}
-            >
-              <View
-                style={[
-                  styles.iconWrapper,
-                ]}
->>>>>>> cc6cbc43
               >
                 <MyFashionIcon
                   fill={selectedCategory === '마이 패션' ? 'white' : '#949494'}
@@ -355,7 +342,29 @@
                     start={{ x: 0, y: 0 }}
                     end={{ x: 1, y: 0 }}
                   />
-<<<<<<< HEAD
+                </View>
+              </TouchableOpacity>
+            </View>
+
+            <View style={styles.iconContainer}>
+              <TouchableOpacity
+                style={styles.profileCategoryButton}
+                onPress={() => selectCategory('마이 갤러리')}
+              >
+                <View
+                  style={[
+                    styles.iconWrapper,
+                    {
+                      borderBottomWidth: selectedCategory === '마이 갤러리' ? 3 : 0,
+                      borderColor: selectedCategory === '마이 갤러리' ? 'white' : 'transparent',
+                    },
+                  ]}
+                >
+                  <WishIcon
+                    fill={selectedCategory === '마이 갤러리' ? 'white' : '#949494'}
+                    width={30}
+                    height={30}
+                  />
                 </View>
               </TouchableOpacity>
             </View>
@@ -385,11 +394,6 @@
                 </View>
               </TouchableOpacity>
             </View>
-=======
-                }
-              </View>
-            </TouchableOpacity>
->>>>>>> cc6cbc43
           </View>
           <View style={styles.profileSort}>
             {selectedCategory === '마이 패션' &&
