import React, { useState, useEffect } from 'react';
import { Text, View, TouchableOpacity, Image, StyleSheet, FlatList, ImageBackground } from 'react-native';
import UploadIcon from '../assets/Icons/Upload_Icon.svg';
import WishIcon from '../assets/Icons/Wish_Icon.svg';
import MyFashionIcon from '../assets/Icons/MyFashion_Icon.svg';

function StyleSelect({ navigation, route }): React.JSX.Element {

    const [allFashionData, setAllFashionData] = useState({ myFashion: [], myCollection: [] });
    const [fashionList, setFashionList] = useState([]);
    const [selectedCategory, setSelectedCategory] = useState('myFashion');
    const [selectedSort, setSelectedSort] = useState('최신순');

    const fetchAllData = async () => {
        const myFashion = [
            { 
                id: 1, 
                imageUrl: "https://placekitten.com/200/300",
                addedAt: "2024-06-02T12:30:00",
                battleCount: 8
            },
            { 
                id: 2, 
                imageUrl: "https://placedog.net/500", 
                addedAt: "2024-06-02T12:31:00",
                battleCount: 22
            }, 
            { 
                id: 3, 
                imageUrl: "https://placekitten.com/200/300",
                addedAt: "2024-06-02T12:32:00",
                battleCount: 17
            },
            { 
                id: 4, 
                imageUrl: "https://placedog.net/500",
                addedAt: "2024-06-02T12:33:00",
                battleCount: 3
            },
            { 
                id: 5, 
                imageUrl: "https://placekitten.com/200/300",  
                addedAt: "2024-06-02T12:34:00",
                battleCount: 5
            },
            { 
                id: 6, 
                imageUrl: "https://placedog.net/500",  
                addedAt: "2024-06-02T12:35:00",
                battleCount: 7
            },
        ];

        const myCollection = [
            { 
                id: 1, 
                imageUrl: "https://placedog.net/500", 
                addedAt: "2024-06-02T12:30:00",
                addedCount: 64
            },
            { 
                id: 2, 
                imageUrl: "https://placekitten.com/200/300",
                addedAt: "2024-06-02T12:34:00",
                addedCount: 6
            },
            { 
                id: 3, 
                imageUrl: "https://placedog.net/500",
                addedAt: "2024-07-02T12:30:00",
                addedCount: 44
            },
            { 
                id: 4, 
                imageUrl: "https://placekitten.com/200/300",
                addedAt: "2024-07-14T12:35:00",
                addedCount: 55
            },
            { 
                id: 5, 
                imageUrl: "https://placedog.net/500",
                addedAt: "2024-07-16T12:35:00",
                addedCount: 12
            },
            { 
                id: 6, 
                imageUrl: "https://placekitten.com/200/300",
                addedAt: "2024-07-17T11:00:00",
                addedCount: 7
            },
        ];

        setAllFashionData({ myFashion, myCollection });
        setFashionList(myFashion);
    };

    function updateCategory(category: string) {
        setSelectedCategory(category);
        setSelectedSort('최신순');
    }

    useEffect(() => {
        if (selectedCategory === 'myFashion') {
            setFashionList(allFashionData.myFashion);
        } else {
            setFashionList(allFashionData.myCollection);
        }
    }, [selectedCategory, allFashionData]);

    
    const sortFashionList = (sortType) => {
        let sortedList = [...fashionList];

        if (sortType === '최신순') {
            sortedList.sort((a, b) => new Date(b.addedAt) - new Date(a.addedAt));
        } else if (sortType === '출전 수') {
            sortedList.sort((a, b) => b.battleCount - a.battleCount); // 출전 수 기준 정렬
        } else if (sortType === '승리 수') {
            sortedList.sort((a, b) => b.winCount - a.winCount); // 승리 수 기준 정렬
        } else if (sortType === '인기순') {
            sortedList.sort((a, b) => b.addedCount - a.addedCount); // myCollection의 인기순(추가 수) 정렬
        }

        setFashionList(sortedList);
    };

    useEffect(() => {
        sortFashionList(selectedSort);
    }, [selectedSort]);

    useEffect(() => {
        fetchAllData();
    }, []);

    return (
        <ImageBackground 
            source={require('../assets/Images/bg_img.jpg')}  // 배경 이미지 경로 설정
            style={styles.background}  // 스타일 설정
        >
            <View style={styles.container}>
                <TouchableOpacity 
                    style={styles.imageIconBox}
                    onPress={() => navigation.goBack()}
                >
                    <UploadIcon width={25} height={25} />
                </TouchableOpacity>

                {/* 카테고리 선택 버튼 */}
                <View style={styles.categoryContainer}>
<<<<<<< HEAD
                    <TouchableOpacity onPress={() => {
                        setSelectedCategory('myFashion')
                        setSelectedSort('최신순')
                    }}>
=======
                    <TouchableOpacity onPress={() => updateCategory('myFashion')}>
>>>>>>> 545fe7d8
                        <MyFashionIcon 
                            width={30} 
                            height={30} 
                            fill={selectedCategory === 'myFashion' ? 'white' : 'gray'}
                        />
                    </TouchableOpacity>
<<<<<<< HEAD
                    <TouchableOpacity onPress={() => {
                        setSelectedCategory('myCollection')
                        setSelectedSort('최신순')
                    }}>
=======
                    <TouchableOpacity onPress={() => updateCategory('myCollection')}>
>>>>>>> 545fe7d8
                        <WishIcon 
                            width={30} 
                            height={30}
                            fill={selectedCategory === 'myCollection' ? 'white' : 'gray'} 
                        />
                    </TouchableOpacity>
                </View>

                {/* 정렬 버튼 */}
                <View style={styles.battleSort}>
                    <TouchableOpacity
                        style={[styles.battleSortButton, { borderWidth: selectedSort === '최신순' ? 2 : 0 }]}
                        onPress={() => setSelectedSort('최신순')}
                    >
                        <Text style={styles.battleSortButtonText}>최신순</Text>
                    </TouchableOpacity>

                    {selectedCategory === 'myFashion' && (
                        <>
                            <TouchableOpacity
                                style={[styles.battleSortButton, { borderWidth: selectedSort === '출전 수' ? 2 : 0 }]}
                                onPress={() => setSelectedSort('출전 수')}
                            >
                                <Text style={styles.battleSortButtonText}>출전 수</Text>
                            </TouchableOpacity>
                            <TouchableOpacity
                                style={[styles.battleSortButton, { borderWidth: selectedSort === '승리 수' ? 2 : 0 }]}
                                onPress={() => setSelectedSort('승리 수')}
                            >
                                <Text style={styles.battleSortButtonText}>승리 수</Text>
                            </TouchableOpacity>
                        </>
                    )}

                    {selectedCategory === 'myCollection' && (
                        <TouchableOpacity
                            style={[styles.battleSortButton, { borderWidth: selectedSort === '인기순' ? 2 : 0 }]}
                            onPress={() => setSelectedSort('인기순')}
                        >
                            <Text style={styles.battleSortButtonText}>인기순</Text>
                        </TouchableOpacity>
                    )}
                </View>

                {/* 이미지 리스트 */}
                <FlatList
                    data={fashionList}
                    keyExtractor={(item, index) => index.toString()}
                    renderItem={({ item }) => (
                        <TouchableOpacity
                            style={styles.notificationItem}
                            onPress={() => {
                                if (route.params?.setFor === 'main') {
                                    route.params.setMainImage(item.imageUrl);
                                } else if (route.params?.setFor === 'sub') {
                                    route.params.setSubImage(item.imageUrl);
                                }
                                navigation.goBack();
                            }}
                        >
                            <Image style={styles.notificationImage} source={{ uri: item.imageUrl }} />
                        </TouchableOpacity>
                    )}
                    numColumns={2}
                />
            </View>
        </ImageBackground>
    );
}

const styles = StyleSheet.create({
    background: {
        flex: 1,
        resizeMode: 'cover', // 배경 이미지가 뷰의 크기에 맞게 조정됨
    },
    container: {
        flex: 1,
        alignItems: 'center',
        justifyContent: 'center',
        // backgroundColor: '#121212',
    },
    imageIconBox: {
        // borderColor: '#ffffff',
        // borderWidth: 5,
        backgroundColor: 'rgba(255, 255, 255, 0.3)',
        elevation: 3,  // elevation 값을 조절하여 그림자의 크기와 강도를 변경
        shadowColor: 'black', // 그림자 색상
        borderRadius: 10,
        padding: 30,
        margin: 30,
    },
    categoryContainer: {
        width: '100%',
        flexDirection: 'row',
        justifyContent: 'space-evenly',
        paddingBottom: 10,
    },
    notificationItem: {
        width: '50%',
        height: 350,
    },
    notificationImage: {
        width: '100%',
        height: '100%',
    },
    battleSort: {
        width: '100%',
        display: 'flex',
        flexDirection: 'row',
        justifyContent: 'flex-start',
        marginBottom: 10,
    },
    battleSortButton: {
        marginTop: 15,
        marginBottom: 5,
        marginHorizontal: 7,
        borderRadius: 22,
        borderColor: 'white',
        width: 90,
        height: 43,
        display: 'flex',
        justifyContent: 'center',
        alignItems: 'center',
    },
    battleSortButtonText: {
        fontSize: 20,
        color: 'white',
        fontWeight: 'bold',
    },
});

export default StyleSelect;<|MERGE_RESOLUTION|>--- conflicted
+++ resolved
@@ -147,28 +147,20 @@
 
                 {/* 카테고리 선택 버튼 */}
                 <View style={styles.categoryContainer}>
-<<<<<<< HEAD
                     <TouchableOpacity onPress={() => {
                         setSelectedCategory('myFashion')
                         setSelectedSort('최신순')
                     }}>
-=======
-                    <TouchableOpacity onPress={() => updateCategory('myFashion')}>
->>>>>>> 545fe7d8
                         <MyFashionIcon 
                             width={30} 
                             height={30} 
                             fill={selectedCategory === 'myFashion' ? 'white' : 'gray'}
                         />
                     </TouchableOpacity>
-<<<<<<< HEAD
                     <TouchableOpacity onPress={() => {
                         setSelectedCategory('myCollection')
                         setSelectedSort('최신순')
                     }}>
-=======
-                    <TouchableOpacity onPress={() => updateCategory('myCollection')}>
->>>>>>> 545fe7d8
                         <WishIcon 
                             width={30} 
                             height={30}
