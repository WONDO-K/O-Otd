<<<<<<< HEAD
import { create } from 'zustand';
=======
// LoginStore.ts
import create from 'zustand';
>>>>>>> 056f09cd
import AsyncStorage from '@react-native-async-storage/async-storage';

interface LoginState {
  accessToken: string | null;
  refreshToken: string | null;
  userId: number | null;
  userRole: string | null;
  API_URL: string; // Add API_URL to the state
  setAccessToken: (accessToken: string) => Promise<void>;
  setRefreshToken: (refreshToken: string) => Promise<void>;
  setUserId: (userId: number) => Promise<void>;
  setUserRole: (userRole: string) => Promise<void>;
  clearAll: () => Promise<void>;
  loadAll: () => Promise<void>;
}

export const useLoginStore = create<LoginState>((set) => ({
  accessToken: null,
  refreshToken: null,
  userId: null,
  userRole: null,
  API_URL: 'https://j11e104.p.ssafy.io', // Initialize API_URL

  // AccessToken 설정 함수
  setAccessToken: async (accessToken) => {
    set({ accessToken });
    await AsyncStorage.setItem('accessToken', accessToken);
  },

  // RefreshToken 설정 함수
  setRefreshToken: async (refreshToken) => {
    set({ refreshToken });
    await AsyncStorage.setItem('refreshToken', refreshToken);
  },

  // UserId 설정 함수 (string으로 저장하고, int로 변환하여 사용)
  setUserId: async (userId: number) => {
    set({ userId });
    await AsyncStorage.setItem('userId', userId.toString());
  },

  // UserRole 설정 함수
  setUserRole: async (userRole) => {
    set({ userRole });
    await AsyncStorage.setItem('userRole', userRole);
  },

  // 모든 토큰 및 사용자 정보 초기화 함수
  clearAll: async () => {
    set({ accessToken: null, refreshToken: null, userId: null, userRole: null });
    await AsyncStorage.removeItem('accessToken');
    await AsyncStorage.removeItem('refreshToken');
    await AsyncStorage.removeItem('userId');
    await AsyncStorage.removeItem('userRole');
  },

  // 모든 토큰 및 사용자 정보 불러오기 함수 (userId를 int로 변환)
  loadAll: async () => {
    const [accessToken, refreshToken, userIdString, userRole] = await Promise.all([
      AsyncStorage.getItem('accessToken'),
      AsyncStorage.getItem('refreshToken'),
      AsyncStorage.getItem('userId'),
      AsyncStorage.getItem('userRole'),
    ]);
    const userId = userIdString ? parseInt(userIdString, 10) : null;
    set({ accessToken, refreshToken, userId, userRole });
  },
}));<|MERGE_RESOLUTION|>--- conflicted
+++ resolved
@@ -1,9 +1,4 @@
-<<<<<<< HEAD
 import { create } from 'zustand';
-=======
-// LoginStore.ts
-import create from 'zustand';
->>>>>>> 056f09cd
 import AsyncStorage from '@react-native-async-storage/async-storage';
 
 interface LoginState {
