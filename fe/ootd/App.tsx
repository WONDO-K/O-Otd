<<<<<<< HEAD
import React, {useEffect} from 'react';
import type {PropsWithChildren} from 'react';
import {
  SafeAreaView,
  ScrollView,
=======
/**
 * Sample React Native App
 * https://github.com/facebook/react-native
 *
 * @format
 */

import React from 'react';
import {
  SafeAreaView,
  StatusBar,
>>>>>>> d59887f7
  StyleSheet,
  useColorScheme,
} from 'react-native';
import SplashScreen from 'react-native-splash-screen';
import Navbar from './components/Navbar';
import Footerbar from './components/Footerbar';
import MainView from './views/MainView';
import LoginView from './views/LoginView';
import AIView from './views/AIView.tsx';

<<<<<<< HEAD

import { NavigationContainer } from '@react-navigation/native';
import { createStackNavigator } from '@react-navigation/stack';

const Stack = createStackNavigator();

type SectionProps = PropsWithChildren<{
  title: string;
}>;

function Section({children, title}: SectionProps): React.JSX.Element {
  const isDarkMode = useColorScheme() === 'dark';
  return (
    <View style={styles.sectionContainer}>
      <Text
        style={[
          styles.sectionTitle,
          {
            color: isDarkMode ? 'white' : 'black',
          },
        ]}>
        {title}
      </Text>
      <Text
        style={[
          styles.sectionDescription,
          {
            color: isDarkMode ? 'lightgray' : 'darkgray',
          },
        ]}>
        {children}
      </Text>
    </View>
  );
}
=======
import { NavigationContainer } from '@react-navigation/native';
import { createStackNavigator } from '@react-navigation/stack';

import Navbar from './components/Navbar'
import Footerbar from './components/Footerbar'
import Battle from './views/Battle'
import BattleDetail from './views/BattleDetail'
import BattleResult from './views/BattleResult'
import Notification from './views/Notification'
import Challenge from './views/Challenge'
import ChallengeDetail from './views/ChallengeDetail'
import MyFashion from './views/MyFashion';

const Stack = createStackNavigator();
>>>>>>> d59887f7

function App(): React.JSX.Element {
  const isDarkMode = useColorScheme() === 'dark';
  
  // 스플래시 화면을 보여줌
  SplashScreen.show();

<<<<<<< HEAD
  // 앱이 실행된 후 1.5초 뒤 스플래시 화면을 숨김
  useEffect(() => {
    setTimeout(() => {
      SplashScreen.hide();
    }, 1500); // 1.5초 후 스플래시 화면 숨기기
  }, []);

  return (
    <SafeAreaView style={styles.safeArea}>
        <NavigationContainer>
          <Navbar />
          <Stack.Navigator
            initialRouteName="MainView"
            screenOptions={{
              headerShown: false, // 모든 화면에서 헤더를 제거
              animationEnabled: false, // 모든 화면에서 전환 애니메이션 비활성화
            }}
          >
            <Stack.Screen name="MainView" component={MainView} />
            <Stack.Screen name="LoginView" component={LoginView} />
            <Stack.Screen name="AIView" component={AIView} />
          </Stack.Navigator>
          <Footerbar />
        </NavigationContainer>
=======
  const backgroundStyle = {
    backgroundColor: 'black',
  };

  return (
    <SafeAreaView style={[backgroundStyle, {flex: 1}]}>
      <StatusBar
        barStyle={isDarkMode ? 'light-content' : 'dark-content'}
        backgroundColor={backgroundStyle.backgroundColor}
      />
      <NavigationContainer>
        <Navbar />
        <Stack.Navigator
          initialRouteName="Notification"
          screenOptions={{
            headerShown: false, // 모든 화면에서 헤더를 제거
            animationEnabled: false, // 모든 화면에서 전환 애니메이션 비활성화
          }}
        >
          <Stack.Screen name="MyFashion" component={MyFashion}/>
          <Stack.Screen name="Battle" component={Battle} />
          <Stack.Screen name="BattleDetail" component={BattleDetail} />
          <Stack.Screen name="BattleResult" component={BattleResult} />
          <Stack.Screen name="Notification" component={Notification} />
          <Stack.Screen name="Challenge" component={Challenge} />
          <Stack.Screen name="ChallengeDetail" component={ChallengeDetail} />
        </Stack.Navigator>
        <Footerbar />
      </NavigationContainer>
>>>>>>> d59887f7
    </SafeAreaView>
  );
}


const styles = StyleSheet.create({
  safeArea: {
    display: "flex",
    flex: 1, // 전체 화면을 차지하도록 설정
  },
  backgroundImage: {
    flex: 1, // 화면 전체를 덮도록 설정
  },
  sectionContainer: {
    marginTop: 32,
    paddingHorizontal: 24,
  },
  sectionTitle: {
    fontSize: 24,
    fontWeight: '600',
  },
  sectionDescription: {
    marginTop: 8,
    fontSize: 18,
    fontWeight: '400',
  },
});

export default App;<|MERGE_RESOLUTION|>--- conflicted
+++ resolved
@@ -1,74 +1,15 @@
-<<<<<<< HEAD
 import React, {useEffect} from 'react';
-import type {PropsWithChildren} from 'react';
 import {
   SafeAreaView,
   ScrollView,
-=======
-/**
- * Sample React Native App
- * https://github.com/facebook/react-native
- *
- * @format
- */
-
-import React from 'react';
-import {
-  SafeAreaView,
-  StatusBar,
->>>>>>> d59887f7
   StyleSheet,
   useColorScheme,
 } from 'react-native';
-import SplashScreen from 'react-native-splash-screen';
 import Navbar from './components/Navbar';
 import Footerbar from './components/Footerbar';
 import MainView from './views/MainView';
 import LoginView from './views/LoginView';
 import AIView from './views/AIView.tsx';
-
-<<<<<<< HEAD
-
-import { NavigationContainer } from '@react-navigation/native';
-import { createStackNavigator } from '@react-navigation/stack';
-
-const Stack = createStackNavigator();
-
-type SectionProps = PropsWithChildren<{
-  title: string;
-}>;
-
-function Section({children, title}: SectionProps): React.JSX.Element {
-  const isDarkMode = useColorScheme() === 'dark';
-  return (
-    <View style={styles.sectionContainer}>
-      <Text
-        style={[
-          styles.sectionTitle,
-          {
-            color: isDarkMode ? 'white' : 'black',
-          },
-        ]}>
-        {title}
-      </Text>
-      <Text
-        style={[
-          styles.sectionDescription,
-          {
-            color: isDarkMode ? 'lightgray' : 'darkgray',
-          },
-        ]}>
-        {children}
-      </Text>
-    </View>
-  );
-}
-=======
-import { NavigationContainer } from '@react-navigation/native';
-import { createStackNavigator } from '@react-navigation/stack';
-
-import Navbar from './components/Navbar'
-import Footerbar from './components/Footerbar'
 import Battle from './views/Battle'
 import BattleDetail from './views/BattleDetail'
 import BattleResult from './views/BattleResult'
@@ -77,8 +18,11 @@
 import ChallengeDetail from './views/ChallengeDetail'
 import MyFashion from './views/MyFashion';
 
+import { NavigationContainer } from '@react-navigation/native';
+import { createStackNavigator } from '@react-navigation/stack';
+
 const Stack = createStackNavigator();
->>>>>>> d59887f7
+
 
 function App(): React.JSX.Element {
   const isDarkMode = useColorScheme() === 'dark';
@@ -86,7 +30,6 @@
   // 스플래시 화면을 보여줌
   SplashScreen.show();
 
-<<<<<<< HEAD
   // 앱이 실행된 후 1.5초 뒤 스플래시 화면을 숨김
   useEffect(() => {
     setTimeout(() => {
@@ -108,40 +51,16 @@
             <Stack.Screen name="MainView" component={MainView} />
             <Stack.Screen name="LoginView" component={LoginView} />
             <Stack.Screen name="AIView" component={AIView} />
+            <Stack.Screen name="MyFashion" component={MyFashion}/>
+            <Stack.Screen name="Battle" component={Battle} />
+            <Stack.Screen name="BattleDetail" component={BattleDetail} />
+            <Stack.Screen name="BattleResult" component={BattleResult} />
+            <Stack.Screen name="Notification" component={Notification} />
+            <Stack.Screen name="Challenge" component={Challenge} />
+            <Stack.Screen name="ChallengeDetail" component={ChallengeDetail} />
           </Stack.Navigator>
           <Footerbar />
         </NavigationContainer>
-=======
-  const backgroundStyle = {
-    backgroundColor: 'black',
-  };
-
-  return (
-    <SafeAreaView style={[backgroundStyle, {flex: 1}]}>
-      <StatusBar
-        barStyle={isDarkMode ? 'light-content' : 'dark-content'}
-        backgroundColor={backgroundStyle.backgroundColor}
-      />
-      <NavigationContainer>
-        <Navbar />
-        <Stack.Navigator
-          initialRouteName="Notification"
-          screenOptions={{
-            headerShown: false, // 모든 화면에서 헤더를 제거
-            animationEnabled: false, // 모든 화면에서 전환 애니메이션 비활성화
-          }}
-        >
-          <Stack.Screen name="MyFashion" component={MyFashion}/>
-          <Stack.Screen name="Battle" component={Battle} />
-          <Stack.Screen name="BattleDetail" component={BattleDetail} />
-          <Stack.Screen name="BattleResult" component={BattleResult} />
-          <Stack.Screen name="Notification" component={Notification} />
-          <Stack.Screen name="Challenge" component={Challenge} />
-          <Stack.Screen name="ChallengeDetail" component={ChallengeDetail} />
-        </Stack.Navigator>
-        <Footerbar />
-      </NavigationContainer>
->>>>>>> d59887f7
     </SafeAreaView>
   );
 }
