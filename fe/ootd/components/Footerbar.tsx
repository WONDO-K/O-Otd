import React from 'react';
import { Text, View, StyleSheet, TouchableOpacity } from 'react-native';
import { useNavigation } from '@react-navigation/native';

import HomeIcon from '../assets/Icons/House_Icon.svg';
import StyleIcon from '../assets/Icons/Style_Icon.svg';
import AIIcon from '../assets/Icons/AI_Icon.svg';
import BattleIcon from '../assets/Icons/VS_Icon.svg';
import ProfileIcon from '../assets/Icons/Profile_Icon.svg';
<<<<<<< HEAD

import MainView from '../views/MainView.tsx';
import AIView from '../views/AIView.tsx';
=======
>>>>>>> d59887f7

const styles = StyleSheet.create({
    container: {
        backgroundColor: 'black',
        height: '10%',
        display: 'flex',
        flexDirection: 'row',
        justifyContent: 'space-between',
        alignItems: 'center',
        paddingHorizontal: 30,
    },
    icon: {
        display: 'flex',
        flexDirection: 'column', // 아이콘과 텍스트를 세로로 배치
        justifyContent: 'space-between', // 아이콘과 텍스트 간 간격 추가
        alignItems: 'center',
        height: '60%',
    },
    text: {
        color: 'white', // 글자 색상을 흰색으로 설정
        fontSize: 12,   // 글자 크기 설정
    },
})

function Footerbar(): React.JSX.Element {
    const navigation = useNavigation();
    return (
        <View style={styles.container}>
<<<<<<< HEAD
            <TouchableOpacity onPress={() => navigation.navigate('MainView')}>
                <View style={styles.icon}>
                    <HomeIcon width={30} height={30} />
                    <Text style={styles.text}>Home</Text>
                </View>
            </TouchableOpacity>
            <View style={styles.icon}>
                <StyleIcon width={40} height={35} />
                <Text style={styles.text}>Style</Text>
            </View>
            <TouchableOpacity onPress={() => navigation.navigate('AIView')}>
                <View style={styles.icon}>
                <AIIcon width={30} height={30} />
                    <Text style={styles.text}>AI</Text>
                </View>
            </TouchableOpacity>
            <View style={styles.icon}>
            <BattleIcon width={30} height={30} />
                <Text style={styles.text}>BTU</Text>
            </View>
            <View style={styles.icon}>
            <ProfileIcon width={30} height={30} />
                <Text style={styles.text}>Profile</Text>
            </View>
=======
            <TouchableOpacity style={styles.icon}>
                <HomeIcon width={30} height={30} />
                <Text style={styles.text}>Home</Text>
            </TouchableOpacity>
            <TouchableOpacity style={styles.icon}>
                <StyleIcon width={40} height={35} />
                <Text style={styles.text}>Style</Text>
            </TouchableOpacity>
            <TouchableOpacity style={styles.icon}>
                <AIIcon width={30} height={30} />
                <Text style={styles.text}>AI</Text>
            </TouchableOpacity>
            <TouchableOpacity
                style={styles.icon}
                onPress={() => navigation.navigate('Battle')}
            >
                <BattleIcon width={30} height={30} />
                <Text style={styles.text}>BTU</Text>
            </TouchableOpacity>
            <TouchableOpacity style={styles.icon}>
                <ProfileIcon width={30} height={30} />
                <Text style={styles.text}>Profile</Text>
            </TouchableOpacity>
>>>>>>> d59887f7
        </View>
    );
}

export default Footerbar;<|MERGE_RESOLUTION|>--- conflicted
+++ resolved
@@ -7,12 +7,9 @@
 import AIIcon from '../assets/Icons/AI_Icon.svg';
 import BattleIcon from '../assets/Icons/VS_Icon.svg';
 import ProfileIcon from '../assets/Icons/Profile_Icon.svg';
-<<<<<<< HEAD
 
 import MainView from '../views/MainView.tsx';
 import AIView from '../views/AIView.tsx';
-=======
->>>>>>> d59887f7
 
 const styles = StyleSheet.create({
     container: {
@@ -31,7 +28,17 @@
         alignItems: 'center',
         height: '60%',
     },
+    icon: {
+        display: 'flex',
+        flexDirection: 'column', // 아이콘과 텍스트를 세로로 배치
+        justifyContent: 'space-between', // 아이콘과 텍스트 간 간격 추가
+        alignItems: 'center',
+        height: '60%',
+    },
     text: {
+        color: 'white', // 글자 색상을 흰색으로 설정
+        fontSize: 12,   // 글자 크기 설정
+    },
         color: 'white', // 글자 색상을 흰색으로 설정
         fontSize: 12,   // 글자 크기 설정
     },
@@ -39,9 +46,10 @@
 
 function Footerbar(): React.JSX.Element {
     const navigation = useNavigation();
+function Footerbar(): React.JSX.Element {
+    const navigation = useNavigation();
     return (
         <View style={styles.container}>
-<<<<<<< HEAD
             <TouchableOpacity onPress={() => navigation.navigate('MainView')}>
                 <View style={styles.icon}>
                     <HomeIcon width={30} height={30} />
@@ -66,33 +74,9 @@
             <ProfileIcon width={30} height={30} />
                 <Text style={styles.text}>Profile</Text>
             </View>
-=======
-            <TouchableOpacity style={styles.icon}>
-                <HomeIcon width={30} height={30} />
-                <Text style={styles.text}>Home</Text>
-            </TouchableOpacity>
-            <TouchableOpacity style={styles.icon}>
-                <StyleIcon width={40} height={35} />
-                <Text style={styles.text}>Style</Text>
-            </TouchableOpacity>
-            <TouchableOpacity style={styles.icon}>
-                <AIIcon width={30} height={30} />
-                <Text style={styles.text}>AI</Text>
-            </TouchableOpacity>
-            <TouchableOpacity
-                style={styles.icon}
-                onPress={() => navigation.navigate('Battle')}
-            >
-                <BattleIcon width={30} height={30} />
-                <Text style={styles.text}>BTU</Text>
-            </TouchableOpacity>
-            <TouchableOpacity style={styles.icon}>
-                <ProfileIcon width={30} height={30} />
-                <Text style={styles.text}>Profile</Text>
-            </TouchableOpacity>
->>>>>>> d59887f7
         </View>
     );
 }
 
+export default Footerbar;
 export default Footerbar;