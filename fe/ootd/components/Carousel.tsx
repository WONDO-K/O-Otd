--- conflicted
+++ resolved
@@ -42,12 +42,7 @@
           "X-User-ID": userId,
         },
       });
-<<<<<<< HEAD
-      console.log('weekly', response.data);
-      setWeeklyStyle(response.data.filter((item) => !item.isDelete));
-=======
       setWeeklyStyle(response.data.filter((item: any) => !item.isDelete));
->>>>>>> 387599cd
       setLoading(false);
     } catch (error) {
       console.error('Weekly Style Error:', error);
